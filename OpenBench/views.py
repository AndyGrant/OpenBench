# # # # # # # # # # # # # # # # # # # # # # # # # # # # # # # # # # # # # # # #
#                                                                             #
#   OpenBench is a chess engine testing framework authored by Andrew Grant.   #
#   <https://github.com/AndyGrant/OpenBench>           <andrew@grantnet.us>   #
#                                                                             #
#   OpenBench is free software: you can redistribute it and/or modify         #
#   it under the terms of the GNU General Public License as published by      #
#   the Free Software Foundation, either version 3 of the License, or         #
#   (at your option) any later version.                                       #
#                                                                             #
#   OpenBench is distributed in the hope that it will be useful,              #
#   but WITHOUT ANY WARRANTY; without even the implied warranty of            #
#   MERCHANTABILITY or FITNESS FOR A PARTICULAR PURPOSE.  See the             #
#   GNU General Public License for more details.                              #
#                                                                             #
#   You should have received a copy of the GNU General Public License         #
#   along with this program.  If not, see <http://www.gnu.org/licenses/>.     #
#                                                                             #
# # # # # # # # # # # # # # # # # # # # # # # # # # # # # # # # # # # # # # # #

import os, hashlib, mimetypes, datetime, json, random

import django.http
import django.shortcuts
import django.contrib.auth

import OpenBench.config
import OpenBench.utils

from OpenBench.models import *
from django.contrib.auth.models import User
from OpenSite.settings import MEDIA_ROOT

from ipware import get_client_ip
from wsgiref.util import FileWrapper
from django.db.models import F
from django.http import HttpResponse, FileResponse
from django.views.decorators.csrf import csrf_exempt
from django.core.files.storage import FileSystemStorage
from django.core.files.base import ContentFile
from htmlmin.decorators import not_minified_response

# # # # # # # # # # # # # # # # # # # # # # # # # # # # # # # # # # # # # # # #
#                              GENERAL UTILITIES                              #
# # # # # # # # # # # # # # # # # # # # # # # # # # # # # # # # # # # # # # # #

class UnableToAuthenticate(Exception):
    pass

def render(request, template, content={}):

    data = content.copy()
    data.update({'config' : OpenBench.config.OPENBENCH_CONFIG})

    if request.user.is_authenticated:

        profile = Profile.objects.filter(user=request.user)
        data.update({'profile' : profile.first()})

        if profile.first() and not profile.first().enabled:
            data.update({'error' : data['config']['error']['disabled']})

        if request.user.is_authenticated and not profile.first():
            data.update({'error' : data['config']['error']['fakeuser']})

    return django.shortcuts.render(request, 'OpenBench/{0}'.format(template), data)

def authenticate(request, requireEnabled=False):

    try:
        user = django.contrib.auth.authenticate(
            username = request.POST['username'],
            password = request.POST['password'])

        if requireEnabled:
            profile = OpenBench.models.Profile.objects.get(user=user)
            if not profile.enabled: raise UnableToAuthenticate()

    except Exception:
        raise UnableToAuthenticate()

    if user is None:
        raise UnableToAuthenticate()

    return user

def authenticate_client(request):

    # Fetch the Machine associated with the Client Request
    try: machine = Machine.objects.get(id=int(request.POST['machineid']))
    except: raise Exception('Bad Machine')

    # Try to compare the saved IP address of the machine
    client_ip, _ = get_client_ip(request)

    # Authenticate via comparing current to recent IP addresses ( Fast )
    if client_ip and machine.lastaddr == str(client_ip):
        return User.objects.get(username=request.POST['username']), machine

    # Authenticate the User associated with the Client Request ( Slow )
    try: user = authenticate(request, True)
    except: raise Exception('Bad Credentials')

    # After Authentication, we may save the Client's IP Address for later
    if client_ip: machine.lastaddr = str(client_ip); machine.save()

    return user, machine

# # # # # # # # # # # # # # # # # # # # # # # # # # # # # # # # # # # # # # # #
#                            ADMINISTRATIVE VIEWS                             #
# # # # # # # # # # # # # # # # # # # # # # # # # # # # # # # # # # # # # # # #

def register(request):

    # # # # # # # # # # # # # # # # # # # # # # # # # # # # # # # # # # # # # #
    #                                                                         #
    #  GET  : Return the HTML template used for registering a new User        #
    #                                                                         #
    #  POST : Enforce matching alpha-numeric passwords, and then attempt to   #
    #         generate a new User and Profile. Return to the homepage after   #
    #         after logging the User in. Share any errors with the viewer     #
    #                                                                         #
    # # # # # # # # # # # # # # # # # # # # # # # # # # # # # # # # # # # # # #

    if request.method == 'GET':
        return render(request, 'register.html')

    if request.POST['password1'] != request.POST['password2']:
        return index(request, error='Passwords Do Not Match')

    if not request.POST['username'].isalnum():
        return index(request, error='Alpha Numeric Usernames Only')

    if User.objects.filter(username=request.POST['username']):
        return index(request, error='That Username is taken')

    email    = request.POST['email']
    username = request.POST['username']
    password = request.POST['password1']

    user = User.objects.create_user(username, email, password)
    django.contrib.auth.login(request, user)
    Profile.objects.create(user=user)

    return django.http.HttpResponseRedirect('/index/')

def login(request):

    # # # # # # # # # # # # # # # # # # # # # # # # # # # # # # # # # # # # # #
    #                                                                         #
    #  GET  : Return the HTML template used for logging in a User             #
    #                                                                         #
    #  POST : Attempt to login the User. If their login is invalid, let them  #
    #         know. In all cases, return the User back to the main page       #
    #                                                                         #
    # # # # # # # # # # # # # # # # # # # # # # # # # # # # # # # # # # # # # #

    if request.method == 'GET':
        return render(request, 'login.html')

    try:
        user = authenticate(request)
        django.contrib.auth.login(request, user)
        return django.http.HttpResponseRedirect('/index/')

    except UnableToAuthenticate:
        return index(request, error='Unable to Authenticate User')

def logout(request):

    # # # # # # # # # # # # # # # # # # # # # # # # # # # # # # # # # # # # # #
    #                                                                         #
    #  GET  : Logout the User if they are logged in. Return to the main page  #
    #                                                                         #
    # # # # # # # # # # # # # # # # # # # # # # # # # # # # # # # # # # # # # #

    django.contrib.auth.logout(request)
    return django.http.HttpResponseRedirect('/index/')

def profile(request):

    # # # # # # # # # # # # # # # # # # # # # # # # # # # # # # # # # # # # # #
    #                                                                         #
    #  GET  : If the User is logged in, return the HTML template which shows  #
    #         all of the information about the User, and a form to change the #
    #         email address, password, and default engine of the User. If the #
    #         User is not logged in, return them to the main page             #
    #                                                                         #
    #  POST : Modify the User's email address and selected Engine, if the     #
    #         User has requested this. Update the password for the User if    #
    #         they have requested a change and provided a new set of matching #
    #         passwords. Return the User to the main page                     #
    #                                                                         #
    # # # # # # # # # # # # # # # # # # # # # # # # # # # # # # # # # # # # # #

    if not request.user.is_authenticated:
        return django.http.HttpResponseRedirect('/login/')

    if request.method == 'GET':
        return render(request, 'profile.html')

    profile = Profile.objects.filter(user=request.user)
    profile.update(engine=request.POST['engine'], repo=request.POST['repo'])

    request.user.email = request.POST['email']
    request.user.save()

    if request.POST['password1'] != request.POST['password2']:
        return index(request, error='Passwords Do Not Match')

    if request.POST['password1'] != '':
        request.user.set_password(request.POST['password1'])
        django.contrib.auth.login(request, request.user)
        request.user.save()

    return django.http.HttpResponseRedirect('/index/')


# # # # # # # # # # # # # # # # # # # # # # # # # # # # # # # # # # # # # # # #
#                               TEST LIST VIEWS                               #
# # # # # # # # # # # # # # # # # # # # # # # # # # # # # # # # # # # # # # # #

def index(request, page=1, error=''):

    # # # # # # # # # # # # # # # # # # # # # # # # # # # # # # # # # # # # # #
    #                                                                         #
    #  GET  : Return all pending, active, and completed tests. Limit the      #
    #         display of tests by the requested page number. Also display the #
    #         status for connected machines.                                  #
    #                                                                         #
    # # # # # # # # # # # # # # # # # # # # # # # # # # # # # # # # # # # # # #

    pending   = OpenBench.utils.getPendingTests()
    active    = OpenBench.utils.getActiveTests()
    completed = OpenBench.utils.getCompletedTests()

    start, end, paging = OpenBench.utils.getPaging(completed, page, 'index')

    data = {
        'error'  : error,  'pending'   : pending,
        'active' : active, 'completed' : completed[start:end],
        'paging' : paging, 'status'    : OpenBench.utils.getMachineStatus(),
    }

    return render(request, 'index.html', data)

def greens(request, page=1):

    # # # # # # # # # # # # # # # # # # # # # # # # # # # # # # # # # # # # # #
    #                                                                         #
    #  GET  : Return all tests both passed and completed. Limit the display   #
    #         of tests by the requested page number.                          #
    #                                                                         #
    # # # # # # # # # # # # # # # # # # # # # # # # # # # # # # # # # # # # # #

    completed = OpenBench.utils.getCompletedTests().filter(passed=True)
    start, end, paging = OpenBench.utils.getPaging(completed, page, 'greens')

    data = {'completed' : completed[start:end], 'paging' : paging}
    return render(request, 'index.html', data)

def search(request):

    # # # # # # # # # # # # # # # # # # # # # # # # # # # # # # # # # # # # # #
    #                                                                         #
    #  GET  : Return the HTML template for searching tests on the framework.  #
    #                                                                         #
    #  POST : Filter the tests by the provided criteria, and return a display #
    #         with the filtered results. Keywords are case insensitive        #
    #                                                                         #
    # # # # # # # # # # # # # # # # # # # # # # # # # # # # # # # # # # # # # #

    if request.method == 'GET':
        return render(request, 'search.html', {})

    tests = Test.objects.all()
    keywords = request.POST['keywords'].upper().split()
    if not keywords: keywords = [""]

    if request.POST['engine'] != '':
        tests = tests.filter(engine=request.POST['engine'])

    if request.POST['author'] != '':
        tests = tests.filter(author=request.POST['author'])

    if request.POST['showgreens'] == 'False':
        tests = tests.exclude(passed=True)

    if request.POST['showyellows'] == 'False':
        tests = tests.exclude(failed=True, wins__gte=F('losses'))

    if request.POST['showreds'] == 'False':
        tests = tests.exclude(failed=True, wins__lt=F('losses'))

    if request.POST['showunfinished'] == 'False':
        tests = tests.exclude(passed=False, failed=False)

    if request.POST['showdeleted'] == 'False':
        tests = tests.exclude(deleted=True)

    filtered = [
        test for test in tests.order_by('-updated') if
        any(keyword in test.dev.name.upper() for keyword in keywords)
    ]

    return render(request, 'search.html', {'tests' : filtered})

def user(request, username, page=1):

    # # # # # # # # # # # # # # # # # # # # # # # # # # # # # # # # # # # # # #
    #                                                                         #
    #  GET  : Return all pending, active, and completed tests for the User    #
    #         that has been requested. Limit the display of completed tests   #
    #         by the requested page number. Also display the User's machines  #
    #                                                                         #
    # # # # # # # # # # # # # # # # # # # # # # # # # # # # # # # # # # # # # #

    pending   = OpenBench.utils.getPendingTests().filter(author=username)
    active    = OpenBench.utils.getActiveTests().filter(author=username)
    completed = OpenBench.utils.getCompletedTests().filter(author=username)

    url = 'user/{0}'.format(username)
    start, end, paging = OpenBench.utils.getPaging(completed, page, url)

    data = {
        'pending'   : pending,              'active' : active,
        'completed' : completed[start:end], 'paging' : paging,
        'status'    : OpenBench.utils.getMachineStatus(username),
    }

    return render(request, 'index.html', data)

def event(request, id):

    try:
        with open(os.path.join(MEDIA_ROOT, LogEvent.objects.get(id=id).log_file)) as fin:
            return render(request, 'event.html', { 'content' : fin.read() })
    except:
<<<<<<< HEAD
        return django.http.HttpResponseRedirect('/index/')
=======
        return HttpResponseRedirect('/index/')
>>>>>>> d577d18e

# # # # # # # # # # # # # # # # # # # # # # # # # # # # # # # # # # # # # # # #
#                           GENERAL DATA TABLE VIEWS                          #
# # # # # # # # # # # # # # # # # # # # # # # # # # # # # # # # # # # # # # # #

def users(request):

    # # # # # # # # # # # # # # # # # # # # # # # # # # # # # # # # # # # # # #
    #                                                                         #
    #  GET  : Return information about all users on the Framework. Sort the   #
    #         Users by games completed, tests created. The HTML template will #
    #         filter out disabled users later.                                #
    #                                                                         #
    # # # # # # # # # # # # # # # # # # # # # # # # # # # # # # # # # # # # # #

    data = {'profiles' : Profile.objects.order_by('-games', '-tests')}
    return render(request, 'users.html', data)

def events(request, page=1):

    # # # # # # # # # # # # # # # # # # # # # # # # # # # # # # # # # # # # # #
    #                                                                         #
    #  GET  : Return information about the events taken on the Framework.     #
    #         Only show those events for the requested page.                  #
    #                                                                         #
    # # # # # # # # # # # # # # # # # # # # # # # # # # # # # # # # # # # # # #

    events = LogEvent.objects.all().order_by('-id')
    start, end, paging = OpenBench.utils.getPaging(events, page, 'events')

    data = {'events' : events[start:end], 'paging' : paging};
    return render(request, 'events.html', data)

def machines(request):

    # # # # # # # # # # # # # # # # # # # # # # # # # # # # # # # # # # # # # #
    #                                                                         #
    #  GET  : Return information about all of the machines that have been     #
    #         active on the Framework within the last fifteen minutes         #
    #                                                                         #
    # # # # # # # # # # # # # # # # # # # # # # # # # # # # # # # # # # # # # #

    data = {'machines' : OpenBench.utils.getRecentMachines(10080)}
    return render(request, 'machines.html', data)


# # # # # # # # # # # # # # # # # # # # # # # # # # # # # # # # # # # # # # # #
#                            TEST MANAGEMENT VIEWS                            #
# # # # # # # # # # # # # # # # # # # # # # # # # # # # # # # # # # # # # # # #

def test(request, id, action=None):

    # # # # # # # # # # # # # # # # # # # # # # # # # # # # # # # # # # # # # #
    #                                                                         #
    #  GET  : The User is either trying to view the status of the selected    #
    #         test, or adjust the running state of the test in some way. When #
    #         viewing a test, collect the results and return an HTML template #
    #         using that data. Otherwise, look to adjust the running state of #
    #         the test. We throw out any invalid requests. Create a LogEvent  #
    #         if the we attempt to modify the test's state in any way         #
    #                                                                         #
    #  POST : The only valid POST request is for the action MODIFY. Requests  #
    #         to modify contain an updated Priority and Throughput parameter  #
    #         for the selected test. Bound the updated values, and log the    #
    #         modification of the test with the creation of a new LogEvent    #
    #                                                                         #
    # # # # # # # # # # # # # # # # # # # # # # # # # # # # # # # # # # # # # #

    if not Test.objects.filter(id=id):
        return django.http.HttpResponseRedirect('/index/')

    if action not in ['APPROVE', 'RESTART', 'STOP', 'DELETE', 'MODIFY']:
        test = Test.objects.get(id=id)
        results = Result.objects.filter(test=test).order_by('machine_id')
        data = {'test' : test, 'results': results}
        return render(request, 'test.html', data)

    if not request.user.is_authenticated:
        return django.http.HttpResponseRedirect('/login/')

    user = request.user
    test = Test.objects.get(id=id)
    profile = Profile.objects.get(user=user)

    if not profile.approver and test.author != profile.user.username:
        return django.http.HttpResponseRedirect('/index/')

    if action == 'APPROVE':
        if test.author == user.username and not user.is_superuser:
            return django.http.HttpResponseRedirect('/index/')

    if action == 'APPROVE': test.approved =  True; test.save()
    if action == 'RESTART': test.finished = False; test.save()
    if action == 'STOP'   : test.finished =  True; test.save()
    if action == 'DELETE' : test.deleted  =  True; test.save()

    if action == 'MODIFY':
        test.priority = int(request.POST['priority'])
        test.throughput = max(1, int(request.POST['throughput']))
        test.save()

    action += " P={0} TP={1}".format(test.priority, test.throughput)
    LogEvent.objects.create(author=user.username, summary=action, log_file='', test_id=test.id)
    return django.http.HttpResponseRedirect('/index/')

def newTest(request):

    # # # # # # # # # # # # # # # # # # # # # # # # # # # # # # # # # # # # # #
    #                                                                         #
    #  GET  : Return the HTML template for creating a new test when the User  #
    #         is both logged in, and enabled. Otherwise, we redirect those    #
    #         requests to either login, or the index where they are told that #
    #         their account has not yet been enabled                          #
    #                                                                         #
    #  POST : Enabled Users may create new tests. Fields are error checked.   #
    #         If an error is found, the creation is aborted and the list of   #
    #         errors is prestented back to the User on the homepage. If both  #
    #         versions of the Engine in the Test have been seen, then we will #
    #         automatically approve the Test                                  #
    #                                                                         #
    # # # # # # # # # # # # # # # # # # # # # # # # # # # # # # # # # # # # # #

    if not request.user.is_authenticated:
        return django.http.HttpResponseRedirect('/login/')

    if not Profile.objects.get(user=request.user).enabled:
        return django.http.HttpResponseRedirect('/index/')

    if request.method == 'GET':
        data = { 'networks' : Network.objects.all() }
        return render(request, 'newTest.html', data)

    test, errors = OpenBench.utils.createNewTest(request)
    if errors != [] and errors != None:
        errors = ["[{0}]: {1}".format(i, e) for i, e in enumerate(errors)]
        longest = max([len(e) for e in errors])
        errors = ["{0}{1}".format(e, ' ' * (longest-len(e))) for e in errors]
        return index(request, error='\n'.join(errors))

    username = request.user.username
    profile  = Profile.objects.get(user=request.user)
    LogEvent.objects.create(author=username, summary='CREATE', log_file='', test_id=test.id)

    approved = Test.objects.filter(approved=True)
    A = approved.filter( dev__sha=test.dev.sha).exists()
    B = approved.filter(base__sha=test.dev.sha).exists()
    C = approved.filter( dev__sha=test.base.sha).exists()
    D = approved.filter(base__sha=test.base.sha).exists()

    if (A or B) and (C or D):
        test.approved = True; test.save()
        action = "AUTOAPP P={0} TP={1}".format(test.priority, test.throughput)
        LogEvent.objects.create(author=username, summary=action, log_file='', test_id=test.id)

    elif not OpenBench.config.USE_CROSS_APPROVAL and profile.approver:
        test.approved = True; test.save()
        action = "APPROVE P={0} TP={1}".format(test.priority, test.throughput)
        LogEvent.objects.create(author=username, summary=action, log_file='', test_id=test.id)

    return django.http.HttpResponseRedirect('/index/')


# # # # # # # # # # # # # # # # # # # # # # # # # # # # # # # # # # # # # # # #
#                          NETWORK MANAGEMENT VIEWS                           #
# # # # # # # # # # # # # # # # # # # # # # # # # # # # # # # # # # # # # # # #

def networks(request, action=None, sha256=None, client=False):

    # *** GET Requests:
    # [1] Fetch a view of all the Networks on the framework (/networks/)
    # [2] Fetch a view of all Networks for a given engine (/networks/<engine>/)
    # [3] Download the contents of a Network if allowed (/networks/download/<sha256>/)
    #
    # *** POST Requests:
    # [1] Upload a Network to the framework (/networks/upload/)
    # [2] Set as default a Network on the framework (/networks/default/<sha256>/)
    # [3] Delete a Network from the framework (/networks/delete/<sha256>/)
    #
    # *** Rights:
    # Any user may look at the list of Networks, for all or some engines
    # Only authenticated and approved Users may interact in the remaining ways

    if not action or action.upper() not in ['UPLOAD', 'DEFAULT', 'DELETE', 'DOWNLOAD']:
        networks = Network.objects.all()
        if action: networks = networks.filter(engine=action)
        return render(request, 'networks.html', { 'networks' : networks.order_by('-id') })

    if not request.user.is_authenticated:
        return django.http.HttpResponseRedirect('/login/')

    if not client and not Profile.objects.get(user=request.user).approver:
        return django.http.HttpResponseRedirect('/index/')

    if action.upper() == 'UPLOAD':

        if request.method == 'GET':
            return render(request, 'uploadnet.html', {})

        engine  = request.POST['engine']
        netfile = request.FILES['netfile']
        sha256  = hashlib.sha256(netfile.file.read()).hexdigest()[:8].upper()

        if Network.objects.filter(sha256=sha256):
            return index(request, error='Network with that hash already exists')

        if engine not in OpenBench.utils.OPENBENCH_CONFIG['engines'].keys():
            return index(request, error='No Engine found with matching name')

        FileSystemStorage().save(sha256, netfile)

        Network.objects.create(
            sha256=sha256, name=request.POST['name'],
            engine=engine, author=request.user.username)

        return index(request)

    if action.upper() == 'DEFAULT':

        if not Network.objects.filter(sha256=sha256):
            return index(request, error='No Network found with matching SHA256')

        network = Network.objects.get(sha256=sha256)
        Network.objects.filter(engine=network.engine).update(default=False)
        network.default = True; network.save()

        return django.http.HttpResponseRedirect('/networks/')

    if action.upper() == 'DELETE':

        if not Network.objects.filter(sha256=sha256):
            return index(request, error='No Network found with matching SHA256')

        Network.objects.get(sha256=sha256).delete()
        FileSystemStorage().delete(sha256)

        return django.http.HttpResponseRedirect('/networks/')

    if action.upper() == 'DOWNLOAD':

        if not Network.objects.filter(sha256=sha256):
            return index(request, error='No Network found with matching SHA256')

        netfile  = os.path.join(MEDIA_ROOT, sha256)
        fwrapper = FileWrapper(open(netfile, 'rb'), 8192)
        response = FileResponse(fwrapper, content_type='application/octet-stream')

        response['Expires'] = (datetime.datetime.utcnow() + datetime.timedelta(days=7)).ctime()
        response['Content-Length'] = os.path.getsize(netfile)
        response['Content-Disposition'] = 'attachment; filename=' + sha256
        return response


# # # # # # # # # # # # # # # # # # # # # # # # # # # # # # # # # # # # # # # #
#                             OPENBENCH SCRIPTING                             #
# # # # # # # # # # # # # # # # # # # # # # # # # # # # # # # # # # # # # # # #

@csrf_exempt
def scripts(request):

    login(request) # All requests are attached to a User

    if request.POST['action'] == 'UPLOAD':
        return networks(request, action='UPLOAD')

    if request.POST['action'] == 'CREATE_TEST':
        return newTest(request)

# # # # # # # # # # # # # # # # # # # # # # # # # # # # # # # # # # # # # # # #
#                              CLIENT HOOK VIEWS                              #
# # # # # # # # # # # # # # # # # # # # # # # # # # # # # # # # # # # # # # # #

@not_minified_response
def clientGetFiles(request):

    # # # # # # # # # # # # # # # # # # # # # # # # # # # # # # # # # # # # # #
    #                                                                         #
    #  GET  : Return a URL to the location of Cutechess for Windows and Linux #
    #                                                                         #
    # # # # # # # # # # # # # # # # # # # # # # # # # # # # # # # # # # # # # #

    return HttpResponse(OpenBench.config.OPENBENCH_CONFIG['corefiles'])

@not_minified_response
def clientGetBuildInfo(request):

    # # # # # # # # # # # # # # # # # # # # # # # # # # # # # # # # # # # # # #
    #                                                                         #
    #  GET  : Return a Dictionary of all of the Engines that are present in   #
    #         config.py, as well as the required compilation tools for them   #
    #                                                                         #
    # # # # # # # # # # # # # # # # # # # # # # # # # # # # # # # # # # # # # #

    data = {}
    for engine, config in OpenBench.config.OPENBENCH_CONFIG['engines'].items():
        data[engine] = config['build']
    return HttpResponse(json.dumps(data))

@csrf_exempt
@not_minified_response
def clientGetWorkload(request):

    # # # # # # # # # # # # # # # # # # # # # # # # # # # # # # # # # # # # # #
    #                                                                         #
    #  POST : Return a Dictionary of data in order to complete a workload. If #
    #         there are no tests for the User, 'None' will be returned. If we #
    #         cannot authenticate the User, 'Bad Credentials' is returned. If #
    #         the posted Machine does not belong the the User, 'Bad Machine'  #
    #         is returned.                                                    #
    #                                                                         #
    # # # # # # # # # # # # # # # # # # # # # # # # # # # # # # # # # # # # # #

    # Verify the User's credentials
    try: user = authenticate(request, True)
    except UnableToAuthenticate: return HttpResponse('Bad Credentials')

    # Make sure the Client passed its version number
    if 'version' not in request.POST:
        return HttpResponse('Bad Client Version')

    # Make sure the Client & Server version numbers match
    if request.POST['version'] != OpenBench.config.OPENBENCH_CONFIG['client_version']:
        return HttpResponse('Bad Client Version')

    # getWorkload() will verify the integrity of the request
    return HttpResponse(OpenBench.utils.getWorkload(user, request))

@csrf_exempt
@not_minified_response
def clientGetNetwork(request, sha256):

    # Verify the User's credentials
    try: django.contrib.auth.login(request, authenticate(request, True))
    except UnableToAuthenticate: return HttpResponse('Bad Credentials')

    # Return the requested Neural Network file for the Client
    return networks(request, action='DOWNLOAD', sha256=sha256, client=True)

@csrf_exempt
@not_minified_response
def clientWrongBench(request):

    # # # # # # # # # # # # # # # # # # # # # # # # # # # # # # # # # # # # # #
    #                                                                         #
    #  POST : Inform the server that an Engine reported an incorrect Bench    #
    #         value during the init process for a Test. We stop the Test and  #
    #         log an Error into the Events table to indicate what happened    #
    #                                                                         #
    # # # # # # # # # # # # # # # # # # # # # # # # # # # # # # # # # # # # # #

    # Authenticate the User/Machine combination
    try: user, machine = authenticate_client(request)
    except Exception as error: return HttpResponse(str(error))

    # Find and stop the test with the bad bench
    if int(request.POST['wrong']) != 0:
        test = Test.objects.get(id=int(request.POST['testid']))
        test.finished = True; test.save()

    # Collect information on the Error
    wrong   = request.POST['wrong']
    correct = request.POST['correct']
    name    = request.POST['engine']

    # Format a nice Error message
    message = 'Got {0} Expected {1} for {2}'
    message = message.format(wrong, correct, name)

    # Log the error into the Events table
    LogEvent.objects.create(
        author     = user.username,
        summary    = message,
        log_file   = '',
        machine_id = int(request.POST['machineid']),
        test_id    = int(request.POST['testid']))

    return HttpResponse('None')

@csrf_exempt
@not_minified_response
def clientSubmitNPS(request):

    # # # # # # # # # # # # # # # # # # # # # # # # # # # # # # # # # # # # # #
    #                                                                         #
    #  POST : Report the speed of the engines in the currently running Test   #
    #         for the User and his Machine. We save this value to display     #
    #                                                                         #
    # # # # # # # # # # # # # # # # # # # # # # # # # # # # # # # # # # # # # #

    # Authenticate the User/Machine combination
    try: user, machine = authenticate_client(request)
    except Exception as error: return HttpResponse(str(error))

    # Update the NPS and return 'None' to signal no errors
    machine.mnps = float(request.POST['nps']) / 1e6; machine.save()
    return HttpResponse('None')

@csrf_exempt
@not_minified_response
def clientSubmitError(request):

    # # # # # # # # # # # # # # # # # # # # # # # # # # # # # # # # # # # # # #
    #                                                                         #
    #  POST : Report en Engine error to the server. This could be a crash, a  #
    #         timeloss, a disconnect, or an illegal move. Log the Error into  #
    #         the Events table.                                               #
    #                                                                         #
    # # # # # # # # # # # # # # # # # # # # # # # # # # # # # # # # # # # # # #

    # Authenticate the User/Machine combination
    try: user, machine = authenticate_client(request)
    except Exception as error: return HttpResponse(str(error))

    # Flag the Test as having an error except for time losses
    test = Test.objects.get(id=int(request.POST['testid']))
    if 'loses on time' not in request.POST['error']:
        test.error = True; test.save()

    # Log the Error into the Events table
    event = LogEvent.objects.create(
        author     = user.username,
        summary    = request.POST['error'],
        log_file   = '',
        machine_id = int(request.POST['machineid']),
        test_id    = int(request.POST['testid']))

    # Save the Logs to /Media/ to be viewed later
    logfile = ContentFile(request.POST['logs'])
    FileSystemStorage().save('event%d.log' % (event.id), logfile)
    event.log_file = 'event%d.log' % (event.id); event.save()

    return HttpResponse('None')

@csrf_exempt
@not_minified_response
def clientSubmitResults(request):

    # Authenticate the User/Machine combination
    try: user, machine = authenticate_client(request)
    except Exception as error: return HttpResponse(str(error))

    # updateTest() will return 'None' or 'Stop'
    return HttpResponse(OpenBench.utils.updateTest(request, user))

# # # # # # # # # # # # # # # # # # # # # # # # # # # # # # # # # # # # # # # #
#                                BUSINESS VIEWS                               #
# # # # # # # # # # # # # # # # # # # # # # # # # # # # # # # # # # # # # # # #

def buyEthereal(request):
    return render(request, 'buyEthereal.html')<|MERGE_RESOLUTION|>--- conflicted
+++ resolved
@@ -336,11 +336,7 @@
         with open(os.path.join(MEDIA_ROOT, LogEvent.objects.get(id=id).log_file)) as fin:
             return render(request, 'event.html', { 'content' : fin.read() })
     except:
-<<<<<<< HEAD
-        return django.http.HttpResponseRedirect('/index/')
-=======
         return HttpResponseRedirect('/index/')
->>>>>>> d577d18e
 
 # # # # # # # # # # # # # # # # # # # # # # # # # # # # # # # # # # # # # # # #
 #                           GENERAL DATA TABLE VIEWS                          #
