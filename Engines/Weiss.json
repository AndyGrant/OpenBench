{
    "private" : false,
    "nps"     : 2939311,
    "source"  : "https://github.com/TerjeKir/weiss",

    "build" : {
        "path"      : "src",
        "compilers" : ["gcc", "clang"],
        "cpuflags"  : ["POPCNT"],
        "systems"   : ["Windows", "Linux"]
    },

    "test_presets" : {

        "default" : {
            "base_branch"     : "master",
            "book_name"       : "4moves_noob.epd",
            "test_bounds"     : "[0.00, 5.00]",
            "test_confidence" : "[0.05, 0.05]",
            "win_adj"         : "movecount=3 score=400",
            "draw_adj"        : "movenumber=40 movecount=8 score=10"
        },

        "STC" : {
<<<<<<< HEAD
            "both_options"      : "Threads=1 Hash=16",
            "both_time_control" : "8.0+0.08",
=======
            "both_options"      : "Threads=1 Hash=32",
            "both_time_control" : "10.0+0.10",
>>>>>>> 0d7f8e91
            "workload_size"     : 32
        },

        "LTC" : {
<<<<<<< HEAD
            "both_options"      : "Threads=1 Hash=64",
            "both_time_control" : "40.0+0.4",
            "workload_size"     : 8
        },

=======
            "both_options"      : "Threads=1 Hash=128",
            "both_time_control" : "60.0+0.6",
            "workload_size"     : 8
        },

        "STC Simplify" : {
            "both_options"      : "Threads=1 Hash=32",
            "both_time_control" : "10.0+0.10",
            "workload_size"     : 32,
            "test_bounds"       : "[-3.00, 0.00]"
        },

        "LTC Simplify" : {
            "both_options"      : "Threads=1 Hash=128",
            "both_time_control" : "60.0+0.6",
            "workload_size"     : 8,
            "test_bounds"       : "[-3.00, 0.00]"
        },

>>>>>>> 0d7f8e91
        "SMP STC" : {
            "both_options"      : "Threads=8 Hash=64",
            "both_time_control" : "5.0+0.05",
            "workload_size"     : 64
        },

        "SMP LTC" : {
            "both_options"      : "Threads=8 Hash=256",
            "both_time_control" : "20.0+0.2",
            "workload_size"     : 16
        }
    },

    "tune_presets" : {

        "default" : {
            "book_name" : "4moves_noob.epd",
            "win_adj"   : "movecount=3 score=400",
<<<<<<< HEAD
            "draw_adj"  : "movenumber=40 movecount=8 score=10"
=======
            "draw_adj"  : "movenumber=32 movecount=8 score=10"
        },

        "STC" : {
            "dev_options"      : "Threads=1 Hash=32",
            "dev_time_control" : "10.0+0.10"
        },

        "LTC" : {
            "dev_options"      : "Threads=1 Hash=128",
            "dev_time_control" : "60.0+0.6"
>>>>>>> 0d7f8e91
        }
    },

    "datagen_presets" : {

        "default" : {
            "win_adj"       : "None",
            "draw_adj"      : "None",
            "workload_size" : 128
        },

        "40k Nodes" : {
            "both_options"      : "Threads=1 Hash=16",
            "both_time_control" : "N=40000"
        }
    }
}
<|MERGE_RESOLUTION|>--- conflicted
+++ resolved
@@ -22,24 +22,12 @@
         },
 
         "STC" : {
-<<<<<<< HEAD
-            "both_options"      : "Threads=1 Hash=16",
-            "both_time_control" : "8.0+0.08",
-=======
             "both_options"      : "Threads=1 Hash=32",
             "both_time_control" : "10.0+0.10",
->>>>>>> 0d7f8e91
             "workload_size"     : 32
         },
 
         "LTC" : {
-<<<<<<< HEAD
-            "both_options"      : "Threads=1 Hash=64",
-            "both_time_control" : "40.0+0.4",
-            "workload_size"     : 8
-        },
-
-=======
             "both_options"      : "Threads=1 Hash=128",
             "both_time_control" : "60.0+0.6",
             "workload_size"     : 8
@@ -59,7 +47,6 @@
             "test_bounds"       : "[-3.00, 0.00]"
         },
 
->>>>>>> 0d7f8e91
         "SMP STC" : {
             "both_options"      : "Threads=8 Hash=64",
             "both_time_control" : "5.0+0.05",
@@ -78,9 +65,6 @@
         "default" : {
             "book_name" : "4moves_noob.epd",
             "win_adj"   : "movecount=3 score=400",
-<<<<<<< HEAD
-            "draw_adj"  : "movenumber=40 movecount=8 score=10"
-=======
             "draw_adj"  : "movenumber=32 movecount=8 score=10"
         },
 
@@ -92,7 +76,6 @@
         "LTC" : {
             "dev_options"      : "Threads=1 Hash=128",
             "dev_time_control" : "60.0+0.6"
->>>>>>> 0d7f8e91
         }
     },
 
