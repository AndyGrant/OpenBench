--- conflicted
+++ resolved
@@ -1,16 +1,10 @@
 {
-<<<<<<< HEAD
-    "client_version"     : 28,
+    "client_version"     : 31,
     "client_repo_url"    : "https://github.com/AndyGrant/OpenBench",
     "client_repo_ref"    : "fastchess",
 
     "fastchess_repo_url" : "https://github.com/AndyGrant/fast-chess",
     "fastchess_repo_ref" : "master",
-=======
-    "client_version"  : 30,
-    "client_repo_url" : "https://github.com/AndyGrant/OpenBench",
-    "client_repo_ref" : "master",
->>>>>>> 2c499d8a
 
     "use_cross_approval"          : false,
     "require_login_to_view"       : false,
